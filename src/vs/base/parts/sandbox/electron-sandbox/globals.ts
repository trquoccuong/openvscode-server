/*---------------------------------------------------------------------------------------------
 *  Copyright (c) Microsoft Corporation. All rights reserved.
 *  Licensed under the MIT License. See License.txt in the project root for license information.
 *--------------------------------------------------------------------------------------------*/

export const ipcRenderer = (window as any).vscode.ipcRenderer as {

	/**
	 * Listens to `channel`, when a new message arrives `listener` would be called with
	 * `listener(event, args...)`.
	 */
	on(channel: string, listener: (event: unknown, ...args: any[]) => void): void;

	/**
	 * Adds a one time `listener` function for the event. This `listener` is invoked
	 * only the next time a message is sent to `channel`, after which it is removed.
	 */
	once(channel: string, listener: (event: unknown, ...args: any[]) => void): void;

	/**
	 * Removes the specified `listener` from the listener array for the specified
	 * `channel`.
	 */
	removeListener(channel: string, listener: (event: unknown, ...args: any[]) => void): void;

	/**
	 * Send an asynchronous message to the main process via `channel`, along with
	 * arguments. Arguments will be serialized with the Structured Clone Algorithm,
	 * just like `postMessage`, so prototype chains will not be included. Sending
	 * Functions, Promises, Symbols, WeakMaps, or WeakSets will throw an exception.
	 *
	 * > **NOTE**: Sending non-standard JavaScript types such as DOM objects or special
	 * Electron objects is deprecated, and will begin throwing an exception starting
	 * with Electron 9.
	 *
	 * The main process handles it by listening for `channel` with the `ipcMain`
	 * module.
	 */
	send(channel: string, ...args: any[]): void;
};

export const webFrame = (window as any).vscode.webFrame as {

	/**
	 * Changes the zoom level to the specified level. The original size is 0 and each
	 * increment above or below represents zooming 20% larger or smaller to default
	 * limits of 300% and 50% of original size, respectively.
	 */
	setZoomLevel(level: number): void;
};

export const crashReporter = (window as any).vscode.crashReporter as {

	/**
	 * Set an extra parameter to be sent with the crash report. The values specified
	 * here will be sent in addition to any values set via the `extra` option when
	 * `start` was called.
	 *
	 * Parameters added in this fashion (or via the `extra` parameter to
	 * `crashReporter.start`) are specific to the calling process. Adding extra
	 * parameters in the main process will not cause those parameters to be sent along
	 * with crashes from renderer or other child processes. Similarly, adding extra
	 * parameters in a renderer process will not result in those parameters being sent
	 * with crashes that occur in other renderer processes or in the main process.
	 *
	 * **Note:** Parameters have limits on the length of the keys and values. Key names
	 * must be no longer than 39 bytes, and values must be no longer than 127 bytes.
	 * Keys with names longer than the maximum will be silently ignored. Key values
	 * longer than the maximum length will be truncated.
	 */
<<<<<<< HEAD
	addExtraParameter(key: string, value: string): void;
=======
	start(options: CrashReporterStartOptions): void;
};

export const process = (window as any).vscode.process as {

	/**
	 * The process.platform property returns a string identifying the operating system platform
	 * on which the Node.js process is running.
	 */
	platform: 'win32' | 'linux' | 'darwin';

	/**
	 * The process.env property returns an object containing the user environment. See environ(7).
	 */
	env: { [key: string]: string | undefined };

	/**
	 * A listener on the process. Only a small subset of listener types are allowed.
	 */
	on: (type: string, callback: Function) => void;
};

export const context = (window as any).vscode.context as {

	/**
	 * Wether the renderer runs with `sandbox` enabled or not.
	 */
	sandbox: boolean;
>>>>>>> e5b3ff76
};<|MERGE_RESOLUTION|>--- conflicted
+++ resolved
@@ -68,10 +68,7 @@
 	 * Keys with names longer than the maximum will be silently ignored. Key values
 	 * longer than the maximum length will be truncated.
 	 */
-<<<<<<< HEAD
 	addExtraParameter(key: string, value: string): void;
-=======
-	start(options: CrashReporterStartOptions): void;
 };
 
 export const process = (window as any).vscode.process as {
@@ -99,5 +96,4 @@
 	 * Wether the renderer runs with `sandbox` enabled or not.
 	 */
 	sandbox: boolean;
->>>>>>> e5b3ff76
 };