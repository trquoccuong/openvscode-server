--- conflicted
+++ resolved
@@ -712,8 +712,6 @@
 		}
 	});
 
-<<<<<<< HEAD
-=======
 	const vsdaMod = instantiationService.invokeFunction((accessor) => {
 		const logService = accessor.get(ILogService);
 		const hasVSDA = fs.existsSync(join(FileAccess.asFileUri('', require).fsPath, '../node_modules/vsda'));
@@ -727,7 +725,6 @@
 		return null;
 	});
 
->>>>>>> acd2dc59
 	const hasWebClient = fs.existsSync(FileAccess.asFileUri('vs/gitpod/browser/workbench/workbench.html', require).fsPath);
 
 	if (hasWebClient && address && typeof address !== 'string') {
