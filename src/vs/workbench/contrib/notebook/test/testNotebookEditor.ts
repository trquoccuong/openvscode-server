--- conflicted
+++ resolved
@@ -67,7 +67,6 @@
 	creationOptions: INotebookEditorCreationOptions = { isEmbedded: false };
 
 	constructor(readonly viewModel: NotebookViewModel) { }
-<<<<<<< HEAD
 	getCellRangeFromViewRange(startIndex: number, endIndex: number): ICellRange | undefined {
 		throw new Error('Method not implemented.');
 	}
@@ -77,14 +76,13 @@
 	getCellsFromViewRange(startIndex: number, endIndex: number): ICellViewModel[] {
 		throw new Error('Method not implemented.');
 	}
-
 	getFocus(): ICellRange | undefined {
-=======
+		return undefined;
+	}
 	getVisibleRangesPlusViewportAboveBelow(): ICellRange[] {
 		throw new Error('Method not implemented.');
 	}
 	getSelection(): ICellRange | undefined {
->>>>>>> ffdef6b9
 		throw new Error('Method not implemented.');
 	}
 	getSelections(): ICellRange[] {
