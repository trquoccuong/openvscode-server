/*---------------------------------------------------------------------------------------------
 *  Copyright (c) Microsoft Corporation. All rights reserved.
 *  Licensed under the MIT License. See License.txt in the project root for license information.
 *--------------------------------------------------------------------------------------------*/

import 'vs/css!../browser/media/breakpointWidget';
import * as nls from 'vs/nls';
import * as errors from 'vs/base/common/errors';
import { KeyCode, KeyMod } from 'vs/base/common/keyCodes';
import { SelectBox } from 'vs/base/browser/ui/selectBox/selectBox';
import * as lifecycle from 'vs/base/common/lifecycle';
import * as dom from 'vs/base/browser/dom';
import { ICodeEditor } from 'vs/editor/browser/editorBrowser';
import { ZoneWidget } from 'vs/editor/contrib/zoneWidget/zoneWidget';
import { IContextViewService } from 'vs/platform/contextview/browser/contextView';
import { IDebugService, IBreakpoint, BreakpointWidgetContext as Context, CONTEXT_BREAKPOINT_WIDGET_VISIBLE, DEBUG_SCHEME, IDebugEditorContribution, EDITOR_CONTRIBUTION_ID } from 'vs/workbench/parts/debug/common/debug';
import { attachSelectBoxStyler } from 'vs/platform/theme/common/styler';
import { IThemeService } from 'vs/platform/theme/common/themeService';
import { SimpleDebugEditor } from 'vs/workbench/parts/debug/electron-browser/simpleDebugEditor';
import { createDecorator, IInstantiationService } from 'vs/platform/instantiation/common/instantiation';
import { IContextKeyService } from 'vs/platform/contextkey/common/contextkey';
import { ServiceCollection } from '../../../../platform/instantiation/common/serviceCollection';
import { ServicesAccessor, EditorCommand, registerEditorCommand } from 'vs/editor/browser/editorExtensions';
import { EditorContextKeys } from 'vs/editor/common/editorContextKeys';
import { IModelService } from 'vs/editor/common/services/modelService';
import uri from 'vs/base/common/uri';

const $ = dom.$;
const IPrivateBreakopintWidgetService = createDecorator<IPrivateBreakopintWidgetService>('privateBreakopintWidgetService');
export interface IPrivateBreakopintWidgetService {
	_serviceBrand: any;
	close(success: boolean): void;
}

export class BreakpointWidget extends ZoneWidget implements IPrivateBreakopintWidgetService {
	public _serviceBrand: any;

	private selectContainer: HTMLElement;
	private input: SimpleDebugEditor;
	private toDispose: lifecycle.IDisposable[];
	private conditionInput = '';
	private hitCountInput = '';
	private logMessageInput = '';
	private breakpoint: IBreakpoint;

	constructor(editor: ICodeEditor, private lineNumber: number, private column: number, private context: Context,
		@IContextViewService private contextViewService: IContextViewService,
		@IDebugService private debugService: IDebugService,
		@IThemeService private themeService: IThemeService,
		@IContextKeyService private contextKeyService: IContextKeyService,
		@IInstantiationService private instantiationService: IInstantiationService,
		@IModelService private modelService: IModelService
	) {
		super(editor, { showFrame: true, showArrow: false, frameWidth: 1 });

		this.toDispose = [];
		const uri = this.editor.getModel().uri;
		this.breakpoint = this.debugService.getModel().getBreakpoints().filter(bp => bp.lineNumber === this.lineNumber && bp.column === this.column && bp.uri.toString() === uri.toString()).pop();

		if (this.context === undefined) {
			if (this.breakpoint && !this.breakpoint.condition && !this.breakpoint.hitCondition && this.breakpoint.logMessage) {
				this.context = Context.LOG_MESSAGE;
			} else if (this.breakpoint && !this.breakpoint.condition && this.breakpoint.hitCondition) {
				this.context = Context.HIT_COUNT;
			} else {
				this.context = Context.CONDITION;
			}
		}

		this.toDispose.push(this.debugService.getModel().onDidChangeBreakpoints(e => {
			if (this.breakpoint && e.removed && e.removed.indexOf(this.breakpoint) >= 0) {
				this.dispose();
			}
		}));
		this.create();
	}

<<<<<<< HEAD
	// TODO@Isidor integrate placeholder and ariaLabel
	// private get placeholder(): string {
	// 	switch (this.context) {
	// 		case Context.LOG_MESSAGE:
	// 			return nls.localize('breakpointWidgetLogMessagePlaceholder', "Message to log when breakpoint is hit. 'Enter' to accept, 'esc' to cancel.");
	// 		case Context.HIT_COUNT:
	// 			return nls.localize('breakpointWidgetHitCountPlaceholder', "Break when hit count condition is met. 'Enter' to accept, 'esc' to cancel.");
	// 		default:
	// 			return nls.localize('breakpointWidgetExpressionPlaceholder', "Break when expression evaluates to true. 'Enter' to accept, 'esc' to cancel.");
	// 	}
	// }
=======
	private get placeholder(): string {
		switch (this.context) {
			case Context.LOG_MESSAGE:
				return nls.localize('breakpointWidgetLogMessagePlaceholder', "Message to log when breakpoint is hit. Expressions within {} are interpolated. 'Enter' to accept, 'esc' to cancel.");
			case Context.HIT_COUNT:
				return nls.localize('breakpointWidgetHitCountPlaceholder', "Break when hit count condition is met. 'Enter' to accept, 'esc' to cancel.");
			default:
				return nls.localize('breakpointWidgetExpressionPlaceholder', "Break when expression evaluates to true. 'Enter' to accept, 'esc' to cancel.");
		}
	}
>>>>>>> 8d679fc6

	// private get ariaLabel(): string {
	// 	switch (this.context) {
	// 		case Context.LOG_MESSAGE:
	// 			return nls.localize('breakpointWidgetLogMessageAriaLabel', "The program will log this message everytime this breakpoint is hit. Press Enter to accept or Escape to cancel.");
	// 		case Context.HIT_COUNT:
	// 			return nls.localize('breakpointWidgetHitCountAriaLabel', "The program will only stop here if the hit count is met. Press Enter to accept or Escape to cancel.");
	// 		default:
	// 			return nls.localize('breakpointWidgetAriaLabel', "The program will only stop here if this condition is true. Press Enter to accept or Escape to cancel.");
	// 	}
	// }

	private getInputValue(breakpoint: IBreakpoint): string {
		switch (this.context) {
			case Context.LOG_MESSAGE:
				return breakpoint && breakpoint.logMessage ? breakpoint.logMessage : this.logMessageInput;
			case Context.HIT_COUNT:
				return breakpoint && breakpoint.hitCondition ? breakpoint.hitCondition : this.hitCountInput;
			default:
				return breakpoint && breakpoint.condition ? breakpoint.condition : this.conditionInput;
		}
	}

	private rememberInput(): void {
		const value = this.input.getModel().getValue();
		switch (this.context) {
			case Context.LOG_MESSAGE:
				this.logMessageInput = value;
				break;
			case Context.HIT_COUNT:
				this.hitCountInput = value;
				break;
			default:
				this.conditionInput = value;
		}
	}

	protected _fillContainer(container: HTMLElement): void {
		this.setCssClass('breakpoint-widget');
		const selectBox = new SelectBox([nls.localize('expression', "Expression"), nls.localize('hitCount', "Hit Count"), nls.localize('logMessage', "Log Message")], this.context, this.contextViewService);
		this.toDispose.push(attachSelectBoxStyler(selectBox, this.themeService));
		this.selectContainer = $('.breakpoint-select-container');
		selectBox.render(dom.append(container, this.selectContainer));
		selectBox.onDidSelect(e => {
			this.rememberInput();
			this.context = e.index;

			this.input.getModel().setValue(this.getInputValue(this.breakpoint));
		});

		this.createBreakpointInput(dom.append(container, $('.inputContainer')));

		this.input.getModel().setValue(this.getInputValue(this.breakpoint));
		// Due to an electron bug we have to do the timeout, otherwise we do not get focus
		setTimeout(() => this.input.focus(), 50);
	}

	public close(success: boolean): void {
		// TODO@isidor check if we should check the disposed check
		if (success) {
			// if there is already a breakpoint on this location - remove it.

			let condition = this.breakpoint && this.breakpoint.condition;
			let hitCondition = this.breakpoint && this.breakpoint.hitCondition;
			let logMessage = this.breakpoint && this.breakpoint.logMessage;
			this.rememberInput();

			if (this.conditionInput) {
				condition = this.conditionInput;
			}
			if (this.hitCountInput) {
				hitCondition = this.hitCountInput;
			}
			if (this.logMessageInput) {
				logMessage = this.logMessageInput;
			}

			if (this.breakpoint) {
				this.debugService.updateBreakpoints(this.breakpoint.uri, {
					[this.breakpoint.getId()]: {
						condition,
						hitCondition,
						verified: this.breakpoint.verified,
						logMessage
					}
				}, false);
			} else {
				this.debugService.addBreakpoints(this.editor.getModel().uri, [{
					lineNumber: this.lineNumber,
					column: this.breakpoint ? this.breakpoint.column : undefined,
					enabled: true,
					condition,
					hitCondition,
					logMessage
				}]).done(null, errors.onUnexpectedError);
			}
		}

		this.dispose();
	}

	protected _doLayout(heightInPixel: number, widthInPixel: number): void {
		this.input.layout({ height: 18, width: widthInPixel - 133 });
	}

	private createBreakpointInput(container: HTMLElement): void {
		const scopedContextKeyService = this.contextKeyService.createScoped(container);
		this.toDispose.push(scopedContextKeyService);

		const scopedInstatiationService = this.instantiationService.createChild(new ServiceCollection(
			[IContextKeyService, scopedContextKeyService], [IPrivateBreakopintWidgetService, this]));

		const options = SimpleDebugEditor.getEditorOptions();
		this.input = scopedInstatiationService.createInstance(SimpleDebugEditor, container, options);
		const model = this.modelService.createModel('', null, uri.parse(`${DEBUG_SCHEME}:breakpointinput`), true);
		this.input.setModel(model);
		this.toDispose.push(model);
	}

	public dispose(): void {
		super.dispose();
		this.input.dispose();
		lifecycle.dispose(this.toDispose);
		setTimeout(() => this.editor.focus(), 0);
	}
}

class AcceptBreakpointWidgetInputAction extends EditorCommand {

	constructor() {
		super({
			id: 'breakpointWidget.action.acceptInput',
			precondition: CONTEXT_BREAKPOINT_WIDGET_VISIBLE, // TODO@Isidor need a more specific context key if breakpoint widget is focused
			kbOpts: {
				kbExpr: EditorContextKeys.textInputFocus,
				primary: KeyCode.Enter
			}
		});
	}

	public runEditorCommand(accessor: ServicesAccessor, editor: ICodeEditor): void {
		accessor.get(IPrivateBreakopintWidgetService).close(true);
	}
}

class CloseBreakpointWidgetCommand extends EditorCommand {

	constructor() {
		super({
			id: 'closeBreakpointWidget',
			precondition: CONTEXT_BREAKPOINT_WIDGET_VISIBLE,
			kbOpts: {
				kbExpr: EditorContextKeys.textInputFocus,
				primary: KeyCode.Escape,
				secondary: [KeyMod.Shift | KeyCode.Escape]
			}
		});
	}

	public runEditorCommand(accessor: ServicesAccessor, editor: ICodeEditor, args: any): void {
		const debugContribution = editor.getContribution<IDebugEditorContribution>(EDITOR_CONTRIBUTION_ID);
		if (debugContribution) {
			// if focus is in outer editor we need to use the debug contribution to close
			return debugContribution.closeBreakpointWidget();
		}

		accessor.get(IPrivateBreakopintWidgetService).close(false);
	}
}

registerEditorCommand(new AcceptBreakpointWidgetInputAction());
registerEditorCommand(new CloseBreakpointWidgetCommand());<|MERGE_RESOLUTION|>--- conflicted
+++ resolved
@@ -75,30 +75,16 @@
 		this.create();
 	}
 
-<<<<<<< HEAD
-	// TODO@Isidor integrate placeholder and ariaLabel
 	// private get placeholder(): string {
 	// 	switch (this.context) {
 	// 		case Context.LOG_MESSAGE:
-	// 			return nls.localize('breakpointWidgetLogMessagePlaceholder', "Message to log when breakpoint is hit. 'Enter' to accept, 'esc' to cancel.");
+	// 			return nls.localize('breakpointWidgetLogMessagePlaceholder', "Message to log when breakpoint is hit. Expressions within {} are interpolated. 'Enter' to accept, 'esc' to cancel.");
 	// 		case Context.HIT_COUNT:
 	// 			return nls.localize('breakpointWidgetHitCountPlaceholder', "Break when hit count condition is met. 'Enter' to accept, 'esc' to cancel.");
 	// 		default:
 	// 			return nls.localize('breakpointWidgetExpressionPlaceholder', "Break when expression evaluates to true. 'Enter' to accept, 'esc' to cancel.");
 	// 	}
 	// }
-=======
-	private get placeholder(): string {
-		switch (this.context) {
-			case Context.LOG_MESSAGE:
-				return nls.localize('breakpointWidgetLogMessagePlaceholder', "Message to log when breakpoint is hit. Expressions within {} are interpolated. 'Enter' to accept, 'esc' to cancel.");
-			case Context.HIT_COUNT:
-				return nls.localize('breakpointWidgetHitCountPlaceholder', "Break when hit count condition is met. 'Enter' to accept, 'esc' to cancel.");
-			default:
-				return nls.localize('breakpointWidgetExpressionPlaceholder', "Break when expression evaluates to true. 'Enter' to accept, 'esc' to cancel.");
-		}
-	}
->>>>>>> 8d679fc6
 
 	// private get ariaLabel(): string {
 	// 	switch (this.context) {
