/*---------------------------------------------------------------------------------------------
 *  Copyright (c) Microsoft Corporation. All rights reserved.
 *  Licensed under the MIT License. See License.txt in the project root for license information.
 *--------------------------------------------------------------------------------------------*/

import { Disposable, IDisposable, dispose } from 'vs/base/common/lifecycle';
import { ICodeEditor, isCodeEditor, isDiffEditor, IDiffEditor } from 'vs/editor/browser/editorBrowser';
import * as modes from 'vs/editor/common/modes';
import { extHostNamedCustomer } from 'vs/workbench/api/electron-browser/extHostCustomers';
import { keys } from 'vs/base/common/map';
import { IEditorService } from 'vs/workbench/services/editor/common/editorService';
import { ExtHostCommentsShape, ExtHostContext, IExtHostContext, MainContext, MainThreadCommentsShape, CommentProviderFeatures } from '../node/extHost.protocol';

import { ICommentService, ICommentInfo } from 'vs/workbench/contrib/comments/electron-browser/commentService';
import { COMMENTS_PANEL_ID, CommentsPanel, COMMENTS_PANEL_TITLE } from 'vs/workbench/contrib/comments/electron-browser/commentsPanel';
import { IPanelService } from 'vs/workbench/services/panel/common/panelService';
import { URI, UriComponents } from 'vs/base/common/uri';
import { ITelemetryService } from 'vs/platform/telemetry/common/telemetry';
import { generateUuid } from 'vs/base/common/uuid';
import { IConfigurationService } from 'vs/platform/configuration/common/configuration';
import { ICommentsConfiguration } from 'vs/workbench/contrib/comments/electron-browser/comments.contribution';
import { ExtensionIdentifier } from 'vs/platform/extensions/common/extensions';
import { Registry } from 'vs/platform/registry/common/platform';
import { PanelRegistry, Extensions as PanelExtensions, PanelDescriptor } from 'vs/workbench/browser/panel';
import { IRange } from 'vs/editor/common/core/range';
import { Emitter, Event } from 'vs/base/common/event';

export class MainThreadDocumentCommentProvider implements modes.DocumentCommentProvider {
	private _proxy: ExtHostCommentsShape;
	private _handle: number;
	private _features: CommentProviderFeatures;
	get startDraftLabel(): string | undefined { return this._features.startDraftLabel; }
	get deleteDraftLabel(): string | undefined { return this._features.deleteDraftLabel; }
	get finishDraftLabel(): string | undefined { return this._features.finishDraftLabel; }
	get reactionGroup(): modes.CommentReaction[] | undefined { return this._features.reactionGroup; }

	constructor(proxy: ExtHostCommentsShape, handle: number, features: CommentProviderFeatures) {
		this._proxy = proxy;
		this._handle = handle;
		this._features = features;
	}

	async provideDocumentComments(uri, token) {
		return this._proxy.$provideDocumentComments(this._handle, uri);
	}

	async createNewCommentThread(uri, range, text, token) {
		return this._proxy.$createNewCommentThread(this._handle, uri, range, text);
	}

	async replyToCommentThread(uri, range, thread, text, token) {
		return this._proxy.$replyToCommentThread(this._handle, uri, range, thread, text);
	}

	async editComment(uri, comment, text, token) {
		return this._proxy.$editComment(this._handle, uri, comment, text);
	}

	async deleteComment(uri, comment, token) {
		return this._proxy.$deleteComment(this._handle, uri, comment);
	}

	async startDraft(uri, token): Promise<void> {
		return this._proxy.$startDraft(this._handle, uri);
	}
	async deleteDraft(uri, token): Promise<void> {
		return this._proxy.$deleteDraft(this._handle, uri);
	}
	async finishDraft(uri, token): Promise<void> {
		return this._proxy.$finishDraft(this._handle, uri);
	}
	async addReaction(uri, comment: modes.Comment, reaction: modes.CommentReaction, token): Promise<void> {
		return this._proxy.$addReaction(this._handle, uri, comment, reaction);
	}
	async deleteReaction(uri, comment: modes.Comment, reaction: modes.CommentReaction, token): Promise<void> {
		return this._proxy.$deleteReaction(this._handle, uri, comment, reaction);
	}


	onDidChangeCommentThreads = null;
}

export class MainThreadCommentThread implements modes.CommentThread2 {
	private _input?: modes.CommentInput;
	get input(): modes.CommentInput | undefined {
		return this._input;
	}

	set input(value: modes.CommentInput | undefined) {
		this._input = value;
		this._onDidChangeInput.fire(value);
	}

	private _onDidChangeInput = new Emitter<modes.CommentInput | undefined>();
	get onDidChangeInput(): Event<modes.CommentInput | undefined> { return this._onDidChangeInput.event; }

	public get comments(): modes.Comment[] {
		return this._comments;
	}

	public set comments(newComments: modes.Comment[]) {
		this._comments = newComments;
		this._onDidChangeComments.fire(this._comments);
	}

	private _onDidChangeComments = new Emitter<modes.Comment[]>();
	get onDidChangeComments(): Event<modes.Comment[]> { return this._onDidChangeComments.event; }

	set acceptInputCommands(newCommands: modes.Command[]) {
		this._acceptInputCommands = newCommands;
		this._onDidChangeAcceptInputCommands.fire(this._acceptInputCommands);
	}

	get acceptInputCommands(): modes.Command[] {
		return this._acceptInputCommands;
	}

	private _onDidChangeAcceptInputCommands = new Emitter<modes.Command[]>();
	get onDidChangeAcceptInputCommands(): Event<modes.Command[]> { return this._onDidChangeAcceptInputCommands.event; }

	constructor(
		public commentThreadHandle: number,
		public control: MainThreadCommentControl,
		public extensionId: string,
		public threadId: string,
		public resource: string,
		public range: IRange,
		private _comments: modes.Comment[],
		private _acceptInputCommands: modes.Command[],
		public collapsibleState?: modes.CommentThreadCollapsibleState,
	) {

	}

	dispose() {

	}

	toJSON(): any {
		return {
			$mid: 7,
			commentControlHandle: this.control.handle,
			commentThreadHandle: this.commentThreadHandle,
		};
	}
}

export class MainThreadCommentingRanges implements modes.CommentingRanges {
	get ranges(): IRange[] {
		return this._ranges;
	}

	set ranges(newRanges: IRange[]) {
		this._ranges = newRanges;
	}

	set acceptInputCommands(newCommands: modes.Command[]) {
		this._acceptInputCommands = newCommands;
		this._onDidChangeAcceptInputCommands.fire(this._acceptInputCommands);
	}

	get acceptInputCommands(): modes.Command[] {
		return this._acceptInputCommands;
	}

	private _onDidChangeAcceptInputCommands = new Emitter<modes.Command[]>();
	get onDidChangeAcceptInputCommands(): Event<modes.Command[]> { return this._onDidChangeAcceptInputCommands.event; }

	constructor(
		public commentingRangesHandle: number,
		public control: MainThreadCommentControl,
		public resource: URI,
		private _ranges: IRange[],
		private _acceptInputCommands: modes.Command[],
	) {
	}

	dispose() {

	}
}

export class MainThreadCommentControl {
	get handle(): number {
		return this._handle;
	}

	get id(): string {
		return this._id;
	}

	get proxy(): ExtHostCommentsShape {
		return this._proxy;
	}

	get label(): string {
		return this._label;
	}

	private _threads: Map<number, MainThreadCommentThread> = new Map<number, MainThreadCommentThread>();
	private _commentingRanges: Map<number, MainThreadCommentingRanges> = new Map<number, MainThreadCommentingRanges>();
	constructor(
		private _proxy: ExtHostCommentsShape,
		private _commentService: ICommentService,
		private _handle: number,
		private _id: string,
		private _label: string
	) { }

	createCommentThread(commentThreadHandle: number, threadId: string, resource: UriComponents, range: IRange, comments: modes.Comment[], commands: modes.Command[], collapseState: modes.CommentThreadCollapsibleState): modes.CommentThread2 {
		let thread = new MainThreadCommentThread(
			commentThreadHandle,
			this,
			'',
			threadId,
			URI.revive(resource).toString(),
			range,
			comments,
			commands,
			collapseState
		);

		this._threads.set(commentThreadHandle, thread);
		this._commentService.updateComments(`${this.handle}`, {
			added: [thread],
			removed: [],
			changed: [],
			draftMode: modes.DraftMode.NotSupported
		});

		return thread;
	}

	deleteCommentThread(commentThreadHandle: number) {
		let thread = this._threads.get(commentThreadHandle);
		this._threads.delete(commentThreadHandle);
<<<<<<< HEAD
=======

		this._commentService.updateComments(`${this.handle}`, {
			added: [],
			removed: [thread],
			changed: [],
			draftMode: modes.DraftMode.NotSupported
		});

>>>>>>> b98a5ad0
		thread.dispose();
	}

	updateComments(commentThreadHandle: number, comments: modes.Comment[]) {
		let thread = this._threads.get(commentThreadHandle);
		thread.comments = comments;
	}

	createCommentingRanges(commentingRangesHandle: number, resource: UriComponents, ranges: IRange[], commands: modes.Command[]) {
		let commentingRange = new MainThreadCommentingRanges(
			commentingRangesHandle,
			this,
			URI.revive(resource),
			ranges,
			commands
		);

		this._commentingRanges.set(commentingRangesHandle, commentingRange);
		return commentingRange;
	}

	deleteCommentingRanges(commentingRangesHandle: number) {
		let commentingRanges = this._commentingRanges.get(commentingRangesHandle);

		this._commentingRanges.delete(commentingRangesHandle);
		commentingRanges.dispose();
	}

	updateCommentingRanges(commentingRangesHandle: number, newRanges: IRange[]) {
		let commentingRanges = this._commentingRanges.get(commentingRangesHandle);

		commentingRanges.ranges = newRanges;
	}

	updateCommentingRangesCommands(commentingRangesHandle: number, acceptInputCommands: modes.Command[]) {
		let commentingRanges = this._commentingRanges.get(commentingRangesHandle);

		commentingRanges.acceptInputCommands = acceptInputCommands;
	}

	updateAcceptInputCommands(commentThreadHandle: number, acceptInputCommands: modes.Command[]) {
		let thread = this._threads.get(commentThreadHandle);
		thread.acceptInputCommands = acceptInputCommands;
	}

	updateInput(commentThreadHandle: number, input: string) {
		let thread = this._threads.get(commentThreadHandle);
		let commentInput = thread.input;
		if (commentInput) {
			commentInput.value = input;
			thread.input = commentInput;
		}
	}

	getDocumentComments(resource: URI) {
		let ret = [];
		for (let thread of keys(this._threads)) {
			if (this._threads.get(thread).resource === resource.toString()) {
				ret.push(this._threads.get(thread));
			}
		}

		return <ICommentInfo>{
			owner: String(this.handle),
			threads: ret,
			commentingRanges: [],
			draftMode: modes.DraftMode.NotSupported
		};
	}

	toJSON(): any {
		return {
			$mid: 6,
			handle: this.handle
		};
	}
}

@extHostNamedCustomer(MainContext.MainThreadComments)
export class MainThreadComments extends Disposable implements MainThreadCommentsShape {
	private _disposables: IDisposable[];
	private _activeCommentThreadDisposables: IDisposable[];
	private _proxy: ExtHostCommentsShape;
	private _documentProviders = new Map<number, IDisposable>();
	private _workspaceProviders = new Map<number, IDisposable>();
	private _handlers = new Map<number, string>();
	private _commentControls = new Map<number, MainThreadCommentControl>();

	private _activeCommentThread?: MainThreadCommentThread;
	private _activeComment?: modes.Comment;
	private _input?: modes.CommentInput;
	private _openPanelListener: IDisposable | null;

	constructor(
		extHostContext: IExtHostContext,
		@IEditorService private readonly _editorService: IEditorService,
		@ICommentService private readonly _commentService: ICommentService,
		@IPanelService private readonly _panelService: IPanelService,
		@ITelemetryService private readonly _telemetryService: ITelemetryService,
		@IConfigurationService private readonly _configurationService: IConfigurationService
	) {
		super();
		this._disposables = [];
		this._activeCommentThreadDisposables = [];
		this._proxy = extHostContext.getProxy(ExtHostContext.ExtHostComments);
		this._disposables.push(this._commentService.onDidChangeActiveCommentThread(async thread => {
			let control = (thread as MainThreadCommentThread).control;

			if (!control) {
				return;
			}

			this._activeCommentThreadDisposables = dispose(this._activeCommentThreadDisposables);
			this._activeCommentThread = thread as MainThreadCommentThread;

			this._activeCommentThreadDisposables.push(this._activeCommentThread.onDidChangeInput(input => { // todo, dispose
				this._input = input;
				this._proxy.$onActiveCommentWidgetChange(control.handle, this._activeCommentThread, this._activeComment, this._input ? this._input.value : undefined);
			}));

			await this._proxy.$onActiveCommentWidgetChange(control.handle, this._activeCommentThread, this._activeComment, this._input ? this._input.value : undefined);
		}));
	}

	$registerCommentControl(handle: number, id: string, label: string): void {
		const provider = new MainThreadCommentControl(this._proxy, this._commentService, handle, id, label);
		this._commentService.registerCommentControl(String(handle), provider);
		this._commentControls.set(handle, provider);

		const commentsPanelAlreadyConstructed = this._panelService.getPanels().some(panel => panel.id === COMMENTS_PANEL_ID);
		if (!commentsPanelAlreadyConstructed) {
			this.registerPanel(commentsPanelAlreadyConstructed);
		}
		this._commentService.setWorkspaceComments(String(handle), []);
	}

	$createCommentThread(handle: number, commentThreadHandle: number, threadId: string, resource: UriComponents, range: IRange, comments: modes.Comment[], commands: modes.Command[], collapseState: modes.CommentThreadCollapsibleState): modes.CommentThread2 | undefined {
		let provider = this._commentControls.get(handle);

		if (!provider) {
			return undefined;
		}

		return provider.createCommentThread(commentThreadHandle, threadId, resource, range, comments, commands, collapseState);
	}

	$deleteCommentThread(handle: number, commentThreadHandle: number) {
		let provider = this._commentControls.get(handle);

		if (!provider) {
			return;
		}

		return provider.deleteCommentThread(commentThreadHandle);
	}

	$createCommentingRanges(handle: number, commentingRangesHandle: number, resource: UriComponents, ranges: IRange[], commands: modes.Command[]) {
		let provider = this._commentControls.get(handle);

		if (!provider) {
			return undefined;
		}

		return provider.createCommentingRanges(commentingRangesHandle, resource, ranges, commands);
	}

	$deleteCommentingRanges(handle: number, commentingRangesHandle: number) {
		let provider = this._commentControls.get(handle);

		if (!provider) {
			return undefined;
		}

		return provider.deleteCommentingRanges(commentingRangesHandle);

	}

	$updateCommentingRanges(handle: number, commentingRangesHandle: number, newRanges: IRange[]): void {
		let provider = this._commentControls.get(handle);

		if (!provider) {
			return;
		}

		provider.updateCommentingRanges(commentingRangesHandle, newRanges);
	}
	$updateCommentingRangesCommands(handle: number, commentingRangesHandle: number, acceptInputCommands: modes.Command[]): void {
		let provider = this._commentControls.get(handle);

		if (!provider) {
			return;
		}

		provider.updateCommentingRangesCommands(commentingRangesHandle, acceptInputCommands);
	}

	$updateComments(handle: number, commentThreadHandle: number, comments: modes.Comment[]) {
		let provider = this._commentControls.get(handle);

		if (!provider) {
			return;
		}

		provider.updateComments(commentThreadHandle, comments);
	}

	$setInputValue(handle: number, commentThreadHandle: number, input: string) {
		let provider = this._commentControls.get(handle);

		if (!provider) {
			return;
		}

		provider.updateInput(commentThreadHandle, input);

	}

	$updateCommentThreadCommands(handle: number, commentThreadHandle: number, acceptInputCommands: modes.Command[]) {
		let provider = this._commentControls.get(handle);

		if (!provider) {
			return;
		}

		provider.updateAcceptInputCommands(commentThreadHandle, acceptInputCommands);
	}

	$registerDocumentCommentProvider(handle: number, features: CommentProviderFeatures): void {
		this._documentProviders.set(handle, undefined);
		const handler = new MainThreadDocumentCommentProvider(this._proxy, handle, features);

		const providerId = generateUuid();
		this._handlers.set(handle, providerId);

		this._commentService.registerDataProvider(providerId, handler);
	}

	private registerPanel(commentsPanelAlreadyConstructed: boolean) {
		if (!commentsPanelAlreadyConstructed) {
			Registry.as<PanelRegistry>(PanelExtensions.Panels).registerPanel(new PanelDescriptor(
				CommentsPanel,
				COMMENTS_PANEL_ID,
				COMMENTS_PANEL_TITLE,
				'commentsPanel',
				10
			));
		}
	}

	/**
	 * If the comments panel has never been opened, the constructor for it has not yet run so it has
	 * no listeners for comment threads being set or updated. Listen for the panel opening for the
	 * first time and send it comments then.
	 */
	private registerOpenPanelListener(commentsPanelAlreadyConstructed: boolean) {
		if (!commentsPanelAlreadyConstructed && !this._openPanelListener) {
			this._openPanelListener = this._panelService.onDidPanelOpen(e => {
				if (e.panel.getId() === COMMENTS_PANEL_ID) {
					keys(this._workspaceProviders).forEach(handle => {
						this._proxy.$provideWorkspaceComments(handle).then(commentThreads => {
							if (commentThreads) {
								const providerId = this._handlers.get(handle);
								this._commentService.setWorkspaceComments(providerId, commentThreads);
							}

						});
					});

					this._openPanelListener.dispose();
					this._openPanelListener = null;
				}
			});
		}
	}

	$registerWorkspaceCommentProvider(handle: number, extensionId: ExtensionIdentifier): void {
		this._workspaceProviders.set(handle, undefined);

		const providerId = generateUuid();
		this._handlers.set(handle, providerId);

		const commentsPanelAlreadyConstructed = this._panelService.getPanels().some(panel => panel.id === COMMENTS_PANEL_ID);
		if (!commentsPanelAlreadyConstructed) {
			this.registerPanel(commentsPanelAlreadyConstructed);
		}

		const openPanel = this._configurationService.getValue<ICommentsConfiguration>('comments').openPanel;

		if (openPanel === 'neverOpen') {
			this.registerOpenPanelListener(commentsPanelAlreadyConstructed);
		}

		if (openPanel === 'openOnSessionStart') {
			this._panelService.openPanel(COMMENTS_PANEL_ID);
		}

		this._proxy.$provideWorkspaceComments(handle).then(commentThreads => {
			if (commentThreads) {
				if (openPanel === 'openOnSessionStartWithComments' && commentThreads.length) {
					if (commentThreads.length) {
						this._panelService.openPanel(COMMENTS_PANEL_ID);
					} else {
						this.registerOpenPanelListener(commentsPanelAlreadyConstructed);
					}
				}

				this._commentService.setWorkspaceComments(providerId, commentThreads);
			}
		});

		/* __GDPR__
			"comments:registerWorkspaceCommentProvider" : {
				"extensionId" : { "classification": "SystemMetaData", "purpose": "FeatureInsight" }
			}
		*/
		this._telemetryService.publicLog('comments:registerWorkspaceCommentProvider', {
			extensionId: extensionId.value
		});
	}

	$unregisterDocumentCommentProvider(handle: number): void {
		this._documentProviders.delete(handle);
		const handlerId = this._handlers.get(handle);
		this._commentService.unregisterDataProvider(handlerId);
		this._handlers.delete(handle);
	}

	$unregisterWorkspaceCommentProvider(handle: number): void {
		this._workspaceProviders.delete(handle);
		if (this._workspaceProviders.size === 0) {
			Registry.as<PanelRegistry>(PanelExtensions.Panels).deregisterPanel(COMMENTS_PANEL_ID);

			if (this._openPanelListener) {
				this._openPanelListener.dispose();
				this._openPanelListener = null;
			}
		}

		const handlerId = this._handlers.get(handle);
		this._commentService.removeWorkspaceComments(handlerId);
		this._handlers.delete(handle);
	}

	$onDidCommentThreadsChange(handle: number, event: modes.CommentThreadChangedEvent) {
		// notify comment service
		const providerId = this._handlers.get(handle);
		this._commentService.updateComments(providerId, event);
	}

	getVisibleEditors(): ICodeEditor[] {
		let ret: ICodeEditor[] = [];

		this._editorService.visibleControls.forEach(control => {
			if (isCodeEditor(control.getControl())) {
				ret.push(control.getControl() as ICodeEditor);
			}

			if (isDiffEditor(control.getControl())) {
				let diffEditor = control.getControl() as IDiffEditor;
				ret.push(diffEditor.getOriginalEditor(), diffEditor.getModifiedEditor());
			}
		});

		return ret;
	}

	async provideWorkspaceComments(): Promise<modes.CommentThread[]> {
		const result: modes.CommentThread[] = [];
		for (const handle of keys(this._workspaceProviders)) {
			result.push(...await this._proxy.$provideWorkspaceComments(handle));
		}
		return result;
	}

	async provideDocumentComments(resource: URI): Promise<modes.CommentInfo[]> {
		const result: modes.CommentInfo[] = [];
		for (const handle of keys(this._documentProviders)) {
			result.push(await this._proxy.$provideDocumentComments(handle, resource));
		}
		return result;
	}

	dispose(): void {
		this._disposables = dispose(this._disposables);
		this._activeCommentThreadDisposables = dispose(this._activeCommentThreadDisposables);
		this._workspaceProviders.forEach(value => dispose(value));
		this._workspaceProviders.clear();
		this._documentProviders.forEach(value => dispose(value));
		this._documentProviders.clear();
	}
}<|MERGE_RESOLUTION|>--- conflicted
+++ resolved
@@ -234,8 +234,6 @@
 	deleteCommentThread(commentThreadHandle: number) {
 		let thread = this._threads.get(commentThreadHandle);
 		this._threads.delete(commentThreadHandle);
-<<<<<<< HEAD
-=======
 
 		this._commentService.updateComments(`${this.handle}`, {
 			added: [],
@@ -244,7 +242,6 @@
 			draftMode: modes.DraftMode.NotSupported
 		});
 
->>>>>>> b98a5ad0
 		thread.dispose();
 	}
 
