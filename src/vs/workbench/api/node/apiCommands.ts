--- conflicted
+++ resolved
@@ -11,12 +11,7 @@
 import { EditorViewColumn } from 'vs/workbench/api/shared/editor';
 import { EditorGroupLayout } from 'vs/workbench/services/editor/common/editorGroupsService';
 import { ServicesAccessor } from 'vs/platform/instantiation/common/instantiation';
-<<<<<<< HEAD
-import { IWindowsService } from 'vs/platform/windows/common/windows';
-=======
-import { IWorkspaceIdentifier, ISingleFolderWorkspaceIdentifier } from 'vs/platform/workspaces/common/workspaces';
 import { IWindowsService, IOpenSettings } from 'vs/platform/windows/common/windows';
->>>>>>> 327c33ab
 import { IDownloadService } from 'vs/platform/download/common/download';
 
 // -----------------------------------------------------------------
@@ -43,29 +38,21 @@
 
 export class OpenFolderAPICommand {
 	public static ID = 'vscode.openFolder';
-<<<<<<< HEAD
-	public static execute(executor: ICommandsExecutor, uri?: URI, forceNewWindow?: ConstrainBoolean): Promise<any> {
-=======
 	public static execute(executor: ICommandsExecutor, uri?: URI, forceNewWindow?: boolean): Promise<any>;
 	public static execute(executor: ICommandsExecutor, uri?: URI, options?: IOpenFolderAPICommandOptions): Promise<any>;
 	public static execute(executor: ICommandsExecutor, uri?: URI, arg: boolean | IOpenFolderAPICommandOptions = {}): Promise<any> {
 		if (typeof arg === 'boolean') {
 			arg = { forceNewWindow: arg };
 		}
->>>>>>> 327c33ab
 		if (!uri) {
 			return executor.executeCommand('_files.pickFolderAndOpen', arg.forceNewWindow);
 		}
-<<<<<<< HEAD
-		uri = URI.revive(uri);
-		return executor.executeCommand('_files.windowOpen', { urisToOpen: [{ uri }], forceNewWindow });
-=======
 		const options: IOpenSettings = { forceNewWindow: arg.forceNewWindow };
 		if (arg.noRecentEntry) {
 			options.args = { _: [], 'skip-add-to-recently-opened': true };
 		}
+		uri = URI.revive(uri);
 		return executor.executeCommand('_files.windowOpen', [{ uri }], options);
->>>>>>> 327c33ab
 	}
 }
 CommandsRegistry.registerCommand({
