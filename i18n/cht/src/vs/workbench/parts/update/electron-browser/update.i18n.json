{
	"": [
		"--------------------------------------------------------------------------------------------",
		"Copyright (c) Microsoft Corporation. All rights reserved.",
		"Licensed under the MIT License. See License.txt in the project root for license information.",
		"--------------------------------------------------------------------------------------------",
		"Do not edit this file. It is machine generated."
	],
	"releaseNotes": "版本資訊",
	"showReleaseNotes": "顯示版本資訊",
	"read the release notes": "歡迎使用 {0} v{1}! 您要閱讀版本資訊嗎?",
	"licenseChanged": "我們的授權條款已變更，請按一下[這裡]({0})查看變更項目。",
	"neveragain": "不要再顯示",
	"64bitisavailable": "適用於 64 位元 Windows 的 {0} 已正式推出! 若要深入了解，請按一下[這裡]({1})。",
	"updateIsReady": "新的 {0} 更新已可用。",
	"noUpdatesAvailable": "目前沒有任何可用的更新。",
	"ok": "確定",
	"thereIsUpdateAvailable": "已有更新可用。",
	"download now": "立即下載",
	"later": "稍後",
	"updateAvailable": "已有可用的更新：{0} {1}",
	"installUpdate": "安裝更新",
<<<<<<< HEAD
=======
	"updateInstalling": "{0} {1} 正在背景安裝，我們會在安裝完成時通知您。",
>>>>>>> 8647b7c1
	"updateAvailableAfterRestart": "重啟 {0} 以套用最新的更新。",
	"updateNow": "立即更新",
	"commandPalette": "命令選擇區...",
	"settings": "設定",
	"keyboardShortcuts": "鍵盤快速鍵(&&K)",
	"showExtensions": "管理擴充功能",
	"userSnippets": "使用者程式碼片段",
	"selectTheme.label": "色彩佈景主題",
	"themes.selectIconTheme.label": "檔案圖示佈景主題",
	"checkForUpdates": "查看是否有更新...",
	"checkingForUpdates": "正在查看是否有更新...",
	"DownloadingUpdate": "正在下載更新...",
	"installUpdate...": "安裝更新...",
	"installingUpdate": "正在安裝更新...",
	"restartToUpdate": "請重新啟動以更新..."
}<|MERGE_RESOLUTION|>--- conflicted
+++ resolved
@@ -20,10 +20,7 @@
 	"later": "稍後",
 	"updateAvailable": "已有可用的更新：{0} {1}",
 	"installUpdate": "安裝更新",
-<<<<<<< HEAD
-=======
 	"updateInstalling": "{0} {1} 正在背景安裝，我們會在安裝完成時通知您。",
->>>>>>> 8647b7c1
 	"updateAvailableAfterRestart": "重啟 {0} 以套用最新的更新。",
 	"updateNow": "立即更新",
 	"commandPalette": "命令選擇區...",
